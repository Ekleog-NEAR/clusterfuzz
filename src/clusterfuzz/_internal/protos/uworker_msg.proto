// Copyright 2023 Google LLC
//
// Licensed under the Apache License, Version 2.0 (the "License");
// you may not use this file except in compliance with the License.
// You may obtain a copy of the License at
//
//      http://www.apache.org/licenses/LICENSE-2.0
//
// Unless required by applicable law or agreed to in writing, software
// distributed under the License is distributed on an "AS IS" BASIS,
// WITHOUT WARRANTIES OR CONDITIONS OF ANY KIND, either express or implied.
// See the License for the specific language governing permissions and
// limitations under the License.

syntax = "proto3";

import "google/cloud/datastore_v1/proto/entity.proto";

message Json {
  string serialized = 1;
}

message UworkerEntityWrapper {
  google.datastore.v1.Entity entity = 1;
  Json changed = 2;
}

message UpdateFuzzerAndDataBundlesInput {
  optional google.datastore.v1.Entity fuzzer = 1;
  optional string fuzzer_name = 2;
  repeated google.datastore.v1.Entity data_bundles = 3;
  optional string fuzzer_log_upload_url = 4;
  optional string fuzzer_download_url = 5;
}

// TODO(metzman): Handle None in protobuf. Right now, it's hard to tell if a
// field was unset or set to None.
message Input {
  optional google.datastore.v1.Entity testcase = 1;
  optional google.datastore.v1.Entity testcase_upload_metadata = 2;
  optional string testcase_id = 3;
  optional Json uworker_env = 4;
  optional string testcase_download_url = 5;
  optional string job_type = 6;
  // uworker_io is the only module that should be using this.
  optional string uworker_output_upload_url = 7;
  optional google.datastore.v1.Entity variant = 8;
  optional string original_job_type = 9;
  optional string fuzzer_name = 10;
<<<<<<< HEAD
  optional UpdateFuzzerAndDataBundlesInput update_fuzzer_and_data_bundles_input = 11;
=======
  optional string module_name = 11;
>>>>>>> 0d9897a5
}

enum ErrorType {
  NO_ERROR = 0;
  ANALYZE_BUILD_SETUP = 1;
  ANALYZE_NO_CRASH = 2;
  TESTCASE_SETUP = 3;
  UNHANDLED = 4;
  VARIANT_BUILD_SETUP = 5;
  TESTCASE_SETUP_INVALID_FUZZER = 6;
}

message Output {
  optional UworkerEntityWrapper testcase = 1;
  optional UworkerEntityWrapper testcase_upload_metadata = 2;
  optional UworkerEntityWrapper variant = 3;
  optional ErrorType error = 4;
  // This is only to be used by code that needs to be called by utasks and
  // nonutasks.
  optional Input uworker_input = 5;
  optional float test_timeout = 6;
  optional float crash_time = 7;
  optional string crash_stacktrace_output = 8;
}<|MERGE_RESOLUTION|>--- conflicted
+++ resolved
@@ -47,11 +47,8 @@
   optional google.datastore.v1.Entity variant = 8;
   optional string original_job_type = 9;
   optional string fuzzer_name = 10;
-<<<<<<< HEAD
   optional UpdateFuzzerAndDataBundlesInput update_fuzzer_and_data_bundles_input = 11;
-=======
-  optional string module_name = 11;
->>>>>>> 0d9897a5
+  optional string task_name = 12;
 }
 
 enum ErrorType {
