--- conflicted
+++ resolved
@@ -148,10 +148,7 @@
 def serialize_uworker_output(uworker_output_obj):
   """Serializes uworker's output for deserializing by deserialize_uworker_output
   and consumption by postprocess_task."""
-<<<<<<< HEAD
-=======
   uworker_output = uworker_output_obj.to_dict()
->>>>>>> fa76e60b
   # Delete entities from uworker_input, they are annoying to serialize and
   # unnecessary since the only reason they would be passed as input is if they
   # are modified and will be output.
@@ -160,10 +157,7 @@
     if isinstance(uworker_input[key], UworkerEntityWrapper):
       del uworker_input[key]
       continue
-<<<<<<< HEAD
-
-=======
->>>>>>> fa76e60b
+
   entities = {}
   serializable = {}
 
@@ -252,10 +246,7 @@
 class UworkerOutput:
   """Convenience class for results from uworker_main. This is useful for
   ensuring we are returning values for fields expected by utask_postprocess."""
-<<<<<<< HEAD
-=======
-
->>>>>>> fa76e60b
+
   def __init__(self, testcase=None, error=None, **kwargs):
     self.testcase = testcase
     self.error = error
@@ -266,9 +257,5 @@
     return self.__dict__
 
 
-<<<<<<< HEAD
-def uworker_output_from_dict(task_module, output_dict):
-=======
 def uworker_output_from_dict(output_dict):
->>>>>>> fa76e60b
   return UworkerOutput(**output_dict)