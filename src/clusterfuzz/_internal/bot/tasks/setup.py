--- conflicted
+++ resolved
@@ -284,60 +284,18 @@
   return input_directory, testcase_path
 
 
-<<<<<<< HEAD
 def get_testcase_download_url(testcase):
   """Returns a signed download URL for the testcase."""
   key, _ = _get_testcase_key_and_archive_status(testcase)
   return blobs.get_signed_download_url(key)
 
 
-=======
-def get_signed_testcase_download_url(testcase):
-  """Returns a signed download URL for the testcase."""
-  key, _ = _get_testcase_key_and_archive_status(testcase)
-  return blobs.get_signed_download_url(key)
-
-
->>>>>>> 5ec84018
 def _get_testcase_key_and_archive_status(testcase):
   """Returns the testcase's key and whether or not it is archived."""
   if _is_testcase_minimized(testcase):
     key = testcase.minimized_keys
-    # !!! Can this be switched to logical "and", I think it's the same and
-    # bitwise is just fancy and weird.
     archived = bool(testcase.archive_state & data_types.ArchiveStatus.MINIMIZED)
     return key, archived
-<<<<<<< HEAD
-
-  key = testcase.fuzzed_keys
-  archived = bool(testcase.archive_state & data_types.ArchiveStatus.FUZZED)
-  return key, archived
-
-
-def _is_testcase_minimized(testcase):
-  return testcase.minimized_keys and testcase.minimized_keys != 'NA'
-
-
-def download_testcase(key, testcase_download_url, dst):
-  if testcase_download_url:
-    return storage.download_signed_url(testcase_download_url, dst)
-  return blobs.read_blob_to_disk(key, dst)
-
-
-def unpack_testcase(testcase, testcase_download_url=None):
-  """Unpack a testcase and return all files it is composed of."""
-  # Figure out where the testcase file should be stored.
-  input_directory, testcase_file_path = _get_testcase_file_and_path(testcase)
-
-  key, archived = _get_testcase_key_and_archive_status(testcase)
-  if archived:
-    if _is_testcase_minimized(testcase):
-      temp_filename = (
-          os.path.join(input_directory,
-                       str(testcase.key.id()) + _TESTCASE_ARCHIVE_EXTENSION))
-    else:
-      temp_filename = os.path.join(input_directory, testcase.archive_filename)
-=======
 
   key = testcase.fuzzed_keys
   archived = bool(testcase.archive_state & data_types.ArchiveStatus.FUZZED)
@@ -366,7 +324,6 @@
                      str(testcase.key.id()) + _TESTCASE_ARCHIVE_EXTENSION))
   elif archived:
     temp_filename = os.path.join(input_directory, testcase.archive_filename)
->>>>>>> 5ec84018
   else:
     temp_filename = testcase_file_path
 
