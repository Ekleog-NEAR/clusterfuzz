# Copyright 2023 Google LLC
#
# Licensed under the Apache License, Version 2.0 (the "License");
# you may not use this file except in compliance with the License.
# You may obtain a copy of the License at
#
#      http://www.apache.org/licenses/LICENSE-2.0
#
# Unless required by applicable law or agreed to in writing, software
# distributed under the License is distributed on an "AS IS" BASIS,
# WITHOUT WARRANTIES OR CONDITIONS OF ANY KIND, either express or implied.
# See the License for the specific language governing permissions and
# limitations under the License.
"""Tests for uworker_io."""

import datetime
import os
import tempfile
import unittest
from unittest import mock

from google.cloud import ndb

from clusterfuzz._internal.bot.tasks.utasks import uworker_io
from clusterfuzz._internal.datastore import data_types
from clusterfuzz._internal.protos import uworker_msg_pb2
from clusterfuzz._internal.tests.test_libs import helpers
from clusterfuzz._internal.tests.test_libs import test_utils

DEFAULT_SIGNED_URL_MINUTES = 24 * 60

# pylint: disable=protected-access


class UworkerEntityWrapperTest(unittest.TestCase):
  """Tests for UworkerEntityWrapper, a core part of how ndb models/data_types
  are used by uworkers."""
  VALUE = 1
  NEW_VALUE = 2

  def setUp(self):
    self.underlying_entity = mock.MagicMock()
    self.underlying_entity.a = self.VALUE
    self.wrapped = uworker_io.UworkerEntityWrapper(self.underlying_entity)

  def test_reflecting_underlying(self):
    """Tests that UworkerEntityWrapper reflects values on the underlying
    entity."""
    self.assertEqual(self.wrapped.a, self.VALUE)

  def test_modifying_underlying(self):
    """Tests that UworkerEntityWrapper modifies attributes on the underlying
    entity, and that when queried, reflects those values back."""
    self.wrapped.a = self.NEW_VALUE
    self.assertEqual(self.wrapped.a, self.NEW_VALUE)
    self.assertEqual(self.underlying_entity.a, self.NEW_VALUE)

    self.wrapped.b = self.NEW_VALUE
    self.assertEqual(self.wrapped.b, self.NEW_VALUE)
    self.assertEqual(self.underlying_entity.b, self.NEW_VALUE)

    # Test with setattr to make sure we handle fanciness.
    setattr(self.wrapped, 'c', self.NEW_VALUE)
    self.assertEqual(self.wrapped.c, self.NEW_VALUE)
    self.assertEqual(self.underlying_entity.c, self.NEW_VALUE)

  def test_no_changes(self):
    """Tests that UworkerEntityWrapper works when nothing is modified"""
    self.assertEqual(self.wrapped._wrapped_changed_attributes, {})
    x = self.wrapped.a
    del x
    self.assertEqual(self.wrapped._wrapped_changed_attributes, {})

  def test_tracking_changes(self):
    """Tests that UworkerEntityWrapper tracks attributes on the underlying
    entity."""
    # If a user sets an attribute we need to track that, even if nothing is
    # actually changed.
    self.wrapped.a = self.VALUE
    self.wrapped.b = self.VALUE
    setattr(self.wrapped, 'c', self.VALUE)
    expected = {'a': self.VALUE, 'b': self.VALUE, 'c': self.VALUE}
    self.assertEqual(self.wrapped._wrapped_changed_attributes, expected)

  def test_not_adding_fields(self):
    """Tests that UworkerEntityWrapper isn't adding fields to the
    underlying_entity when not intended by the user."""
    # Change the underlying entity to something that isn't MagicMock.
    self.wrapped._entity = {}

    with self.assertRaises(AttributeError):
      self.wrapped.nonexistent  # pylint: disable=pointless-statement

    with self.assertRaises(AttributeError):
      getattr(self.wrapped, 'also_non_existent')  # pylint: disable=pointless-statement


class TestGetUrls(unittest.TestCase):
  """Tests that functions for getting urls for uploading and downloading input
  and output work properly."""
  FAKE_URL = 'https://fake'
  WORKER_INPUT_BUCKET = 'UWORKER_INPUT'
  WORKER_OUTPUT_BUCKET = 'UWORKER_OUTPUT'
  NEW_IO_FILE_NAME = 'new-filename'
  EXPECTED_INPUT_GCS_PATH = '/UWORKER_INPUT/new-filename'
  EXPECTED_OUTPUT_GCS_PATH = '/UWORKER_OUTPUT/new-filename'

  def setUp(self):
    helpers.patch_environ(self)
    os.environ['TEST_UWORKER_INPUT_BUCKET'] = self.WORKER_INPUT_BUCKET
    os.environ['TEST_UWORKER_OUTPUT_BUCKET'] = self.WORKER_OUTPUT_BUCKET
    helpers.patch(self, [
        'clusterfuzz._internal.google_cloud_utils.storage.get',
        'clusterfuzz._internal.google_cloud_utils.storage._sign_url',
        'clusterfuzz._internal.bot.tasks.utasks.uworker_io.generate_new_input_file_name',
    ])

    self.mock.get.return_value = False
    self.mock._sign_url.return_value = self.FAKE_URL
    self.mock.generate_new_input_file_name.return_value = self.NEW_IO_FILE_NAME

  def test_get_uworker_output_urls(self):
    """Tests that get_uworker_output_urls works."""
    expected_urls = (self.FAKE_URL, self.EXPECTED_OUTPUT_GCS_PATH)
    self.assertEqual(
        uworker_io.get_uworker_output_urls(self.EXPECTED_INPUT_GCS_PATH),
        expected_urls)
    self.mock._sign_url.assert_called_with(
        self.EXPECTED_OUTPUT_GCS_PATH,
        method='PUT',
        minutes=DEFAULT_SIGNED_URL_MINUTES)

  def test_get_uworker_input_urls(self):
    """Tests that get_uworker_input_urls works."""
    expected_urls = (self.FAKE_URL, self.EXPECTED_INPUT_GCS_PATH)
    self.assertEqual(uworker_io.get_uworker_input_urls(), expected_urls)
    self.mock._sign_url.assert_called_with(
        self.EXPECTED_INPUT_GCS_PATH,
        method='GET',
        minutes=DEFAULT_SIGNED_URL_MINUTES)


class UworkerOutputTest(unittest.TestCase):
  """Tests for UworkerOutput."""

  def setUp(self):
    self.output = uworker_io.UworkerOutput()

  def test_error_and_testcase_behavior(self):
    """Tests that the error and testcase attrs are handled properly,
    in that they can be accessed with out being explicitly set
    (defaulting to None) but don't appear in to_dict until they are
    set."""
    # Test that these can be accessed without an attribute error.
    self.output.testcase  # pylint: disable=pointless-statement
    self.output.error  # pylint: disable=pointless-statement
    error_value = 1
    self.output.error = error_value
    self.assertEqual(self.output.error, error_value)
    self.assertEqual(self.output.proto.error, error_value)


@test_utils.with_cloud_emulators('datastore')
class RoundTripTest(unittest.TestCase):
<<<<<<< HEAD
  """Tests round trips for serializing+deserializing as well as
  downloading+uploading inputs and outputs."""
  WORKER_IO_BUCKET = 'UWORKER_IO'
=======
  """Tests round trips for download and uploading inputs and outputs."""
  WORKER_INPUT_BUCKET = 'UWORKER_INPUT'
  WORKER_OUTPUT_BUCKET = 'UWORKER_OUTPUT'
>>>>>>> 35e0432e
  NEW_IO_FILE_NAME = 'new-filename'
  FAKE_URL = 'https://fake'

  def setUp(self):
    helpers.patch_environ(self)
    os.environ['FAIL_RETRIES'] = '1'
    os.environ['TEST_UWORKER_INPUT_BUCKET'] = self.WORKER_INPUT_BUCKET
    os.environ['TEST_UWORKER_OUTPUT_BUCKET'] = self.WORKER_OUTPUT_BUCKET
    helpers.patch(self, [
        'clusterfuzz._internal.google_cloud_utils.storage.get',
        'clusterfuzz._internal.google_cloud_utils.storage._sign_url',
        'clusterfuzz._internal.bot.tasks.utasks.uworker_io.generate_new_input_file_name',
    ])
    self.mock.get.return_value = False
    self.mock._sign_url.return_value = self.FAKE_URL
    self.mock.generate_new_input_file_name.return_value = self.NEW_IO_FILE_NAME
    crash_type = 'type'
    crash_addr = 'addr'
    crash_state = 'NY :-)'
    self.testcase = data_types.Testcase()
    key = ndb.Key(data_types.Testcase, 'key')
    self.testcase.key = key
    self.testcase.crash_type = crash_type
    self.testcase.crash_address = crash_addr
    self.testcase.crash_state = crash_state
    self.testcase.put()
    self.env = {'ENVVAR': '1'}
    self.download_url = 'https://fake-signed-download-url'
    self.job_type = 'job'
    self.maxDiff = None

  def test_upload_and_download_input(self):
    """Tests that uploading and downloading input works. This means that input
    serialization and deserialization works."""
    # Create input for the uworker.
    uworker_input = uworker_io.UworkerInput(
        testcase=self.testcase,
        uworker_env=self.env,
        testcase_download_url=self.FAKE_URL,
    )

    # Create a mocked version of write_data so that when we upload the uworker
    # input, it goes to a known file we can read from.
    write_data_tempfile = None

    def write_data(data, _):
      with open(write_data_tempfile.name, 'wb') as fp:
        fp.write(data)
      return True

    write_data_name = ('clusterfuzz._internal.google_cloud_utils.storage.'
                       'write_data')

    with tempfile.NamedTemporaryFile() as temp_file, mock.patch(
        write_data_name, write_data) as _:
      # write_data will now write the data to temp_file.
      write_data_tempfile = temp_file

      # Create a mocked version of download_signed_url that will read the data
      # from the file copy_file_to wrote to.
      def download_signed_url(url, local_path=None):
        del url
        del local_path
        with open(temp_file.name, 'rb') as fp:
          return fp.read()

      with tempfile.TemporaryDirectory() as tmp_dir:
        os.environ['BOT_TMPDIR'] = tmp_dir
        uworker_io.serialize_and_upload_uworker_input(uworker_input)
        with mock.patch(
            'clusterfuzz._internal.google_cloud_utils.storage.'
            'download_signed_url', download_signed_url) as _:
          downloaded_input = uworker_io.download_and_deserialize_uworker_input(
              self.FAKE_URL)

    # Test that testcase (de)serialization worked.
    downloaded_testcase = downloaded_input.testcase
    self.assertEqual(self.testcase.crash_type, downloaded_testcase.crash_type)
    self.assertEqual(self.testcase.crash_address,
                     downloaded_testcase.crash_address)
    self.assertEqual(self.testcase.crash_state, downloaded_testcase.crash_state)
    self.assertEqual(self.testcase.key.serialized(),
                     downloaded_testcase.key.serialized())
    # Things will break horribly if we pass an unwrapped entity.
    self.assertIsInstance(downloaded_testcase, uworker_io.UworkerEntityWrapper)

    self.assertDictEqual(uworker_input.uworker_env,
                         downloaded_input.uworker_env)
    self.assertEqual(uworker_input.uworker_output_upload_url,
                     downloaded_input.uworker_output_upload_url)
    self.assertEqual(uworker_input.testcase_download_url,
                     downloaded_input.testcase_download_url)

  def test_upload_and_download_output(self):
    """Tests that uploading and downloading uworker output works. This means
    that output serialization and deserialization works."""
    # Set up a wrapped testcase and modify it as a uworker would.
    testcase = uworker_io.UworkerEntityWrapper(self.testcase)
    testcase.regression = '1'
    testcase.timestamp = datetime.datetime.now()
    testcase.crash_type = 'new-crash_type'

    # Prepare an output that tests db entity change tracking and
    # (de)serialization.
    crash_time = 1
    output = uworker_io.UworkerOutput(
        error=uworker_msg_pb2.ErrorType.ANALYZE_BUILD_SETUP)
    output.crash_time = crash_time
    output.testcase = testcase

    # Create a version of upload_signed_url that will "upload" the data to a
    # known file on disk that we can read back.
    upload_signed_url_tempfile = None

    def upload_signed_url(data, src):
      del src
      with open(upload_signed_url_tempfile, 'wb') as fp:
        fp.write(data)
      return True

    upload_signed_url_name = ('clusterfuzz._internal.google_cloud_utils.'
                              'storage.upload_signed_url')

    with tempfile.TemporaryDirectory() as tmp_dir, mock.patch(
        upload_signed_url_name, upload_signed_url) as _:

      os.environ['BOT_TMPDIR'] = tmp_dir
      output_temp_file = os.path.join(tmp_dir, 'output-temp-file')
      upload_signed_url_tempfile = output_temp_file
      uworker_io.serialize_and_upload_uworker_output(output, self.FAKE_URL)

      download_input_based_on_output_url_name = (
          'clusterfuzz._internal.bot.tasks.utasks.uworker_io.'
          'download_input_based_on_output_url')
      read_data_name = (
          'clusterfuzz._internal.google_cloud_utils.storage.read_data')

      def read_data(_):
        with open(upload_signed_url_tempfile, 'rb') as fp:
          return fp.read()

      uworker_env = {'PATH': '/blah'}
      uworker_input = uworker_io.UworkerInput(
          uworker_env=uworker_env, testcase_id='one-two')
      with mock.patch(
          download_input_based_on_output_url_name,
          return_value=uworker_input) as _, mock.patch(read_data_name,
                                                       read_data):

        downloaded_output = (
            uworker_io.download_and_deserialize_uworker_output(self.FAKE_URL))

        self.assertEqual(downloaded_output.testcase.regression,
                         testcase.regression)
        self.assertEqual(downloaded_output.testcase.crash_type,
                         testcase.crash_type)
        self.assertEqual(downloaded_output.testcase.timestamp,
                         testcase.timestamp)

    # Test that the rest of the output was (de)serialized correctly.
    self.assertEqual(downloaded_output.testcase.key.serialized(),
                     self.testcase.key.serialized())
    self.assertEqual(downloaded_output.crash_time, 1)
    self.assertEqual(downloaded_output.error,
                     uworker_msg_pb2.ErrorType.ANALYZE_BUILD_SETUP)
    self.assertEqual(downloaded_output.uworker_input.testcase_id,
                     uworker_input.testcase_id)
    self.assertDictEqual(downloaded_output.uworker_env, uworker_env)

  def test_output_error_serialization(self):
    """Tests that errors can be returned by the tasks."""
    test_timeout = 1337
    output = uworker_io.UworkerOutput(
        error=uworker_msg_pb2.ErrorType.TESTCASE_SETUP,
        test_timeout=test_timeout)
    serialized = uworker_io.serialize_uworker_output(output)
    processed_output = uworker_io.deserialize_uworker_output(serialized)
    self.assertEqual(processed_output.test_timeout, test_timeout)

  def test_submessage_serialization_and_deserialization(self):
    """Tests that output messages with submessages are serialized and
    deserialized properly."""
    crash_revision = '1337'
    crashes = [{
        'is_new': False,
        'count': 1,
        'crash_type': 'Abort',
        'crash_state': 'NULL',
        'security_flag': True,
    }]
    output = uworker_io.UworkerOutput(
        fuzz_task_output=uworker_io.FuzzTaskOutput(
            crash_revision=crash_revision, job_run_crashes=crashes))
    serialized = uworker_io.serialize_uworker_output(output)
    deserialized = uworker_io.deserialize_uworker_output(serialized)
    self.assertEqual(deserialized.fuzz_task_output.job_run_crashes, crashes)
    self.assertEqual(deserialized.fuzz_task_output.crash_revision,
                     crash_revision)<|MERGE_RESOLUTION|>--- conflicted
+++ resolved
@@ -162,15 +162,10 @@
 
 @test_utils.with_cloud_emulators('datastore')
 class RoundTripTest(unittest.TestCase):
-<<<<<<< HEAD
   """Tests round trips for serializing+deserializing as well as
-  downloading+uploading inputs and outputs."""
-  WORKER_IO_BUCKET = 'UWORKER_IO'
-=======
-  """Tests round trips for download and uploading inputs and outputs."""
+  downloading and uploading inputs and outputs."""
   WORKER_INPUT_BUCKET = 'UWORKER_INPUT'
   WORKER_OUTPUT_BUCKET = 'UWORKER_OUTPUT'
->>>>>>> 35e0432e
   NEW_IO_FILE_NAME = 'new-filename'
   FAKE_URL = 'https://fake'
 
