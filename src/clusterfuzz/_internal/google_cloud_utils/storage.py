# Copyright 2019 Google LLC
#
# Licensed under the Apache License, Version 2.0 (the "License");
# you may not use this file except in compliance with the License.
# You may obtain a copy of the License at
#
#      http://www.apache.org/licenses/LICENSE-2.0
#
# Unless required by applicable law or agreed to in writing, software
# distributed under the License is distributed on an "AS IS" BASIS,
# WITHOUT WARRANTIES OR CONDITIONS OF ANY KIND, either express or implied.
# See the License for the specific language governing permissions and
# limitations under the License.
"""Functions for managing Google Cloud Storage."""

import copy
import datetime
import json
import os
import shutil
import threading
import time

from googleapiclient.discovery import build
from googleapiclient.errors import HttpError
import requests

from clusterfuzz._internal.base import retry
from clusterfuzz._internal.base import utils
from clusterfuzz._internal.config import local_config
from clusterfuzz._internal.datastore import locks
from clusterfuzz._internal.metrics import logs
from clusterfuzz._internal.system import environment
from clusterfuzz._internal.system import shell

from . import credentials

try:
  import google.cloud
  from google.cloud import storage as gcs
except ImportError:
  # This is expected to fail on AppEngine.
  pass

# Usually, authentication time have expiry of ~30 minutes, but keeping this
# values lower to avoid failures and any future changes.
AUTH_TOKEN_EXPIRY_TIME = 10 * 60

# Wait time to let NFS copy to sync across bricks.
CACHE_COPY_WAIT_TIME = 10

# Cache directory name.
CACHE_DIRNAME = 'cache'

# Time to hold the cache lock for.
CACHE_LOCK_TIMEOUT = 30 * 60

# File extension for tmp cache files.
CACHE_METADATA_FILE_EXTENSION = '.metadata'

# Maximum size of file to allow in cache.
CACHE_SIZE_LIMIT = 5 * 1024 * 1024 * 1024  # 5 GB

# Cache get/set timeout.
CACHE_TIMEOUT = 3 * 60 * 60  # 3 hours.

# The number of retries to perform some GCS operation.
DEFAULT_FAIL_RETRIES = 8

# The time to wait between retries while performing GCS operation.
DEFAULT_FAIL_WAIT = 2

# Prefix for GCS urls.
GS_PREFIX = 'gs:/'

# Maximum number of cached files per directory.
MAX_CACHED_FILES_PER_DIRECTORY = 15

# https://cloud.google.com/storage/docs/best-practices states that we can
# create/delete 1 bucket about every 2 seconds.
CREATE_BUCKET_DELAY = 4

# GCS blob metadata key for filename.
BLOB_FILENAME_METADATA_KEY = 'filename'

# Thread local globals.
_local = threading.local()

# Urls for web viewer.
OBJECT_URL = 'https://storage.cloud.google.com'
DIRECTORY_URL = 'https://console.cloud.google.com/storage/browser'

# Expiration in minutes for signed URL.
SIGNED_URL_EXPIRATION_MINUTES = 24 * 60

# Timeout for HTTP operations.
HTTP_TIMEOUT_SECONDS = 15


class StorageProvider(object):
  """Core storage provider interface."""

  def create_bucket(self, name, object_lifecycle, cors):
    """Create a new bucket."""
    raise NotImplementedError

  def get_bucket(self, name):
    """Get a bucket."""
    raise NotImplementedError

  def list_blobs(self, remote_path, recursive=True):
    """List the blobs under the remote path."""
    raise NotImplementedError

  def copy_file_from(self, remote_path, local_path):
    """Copy file from a remote path to a local path."""
    raise NotImplementedError

  def copy_file_to(self, local_path_or_handle, remote_path, metadata=None):
    """Copy file from a local path to a remote path."""
    raise NotImplementedError

  def copy_blob(self, remote_source, remote_target):
    """Copy a remote file to another remote location."""
    raise NotImplementedError

  def read_data(self, remote_path):
    """Read the data of a remote file."""
    raise NotImplementedError

  def write_data(self, data, remote_path, metadata=None):
    """Write the data of a remote file."""
    raise NotImplementedError

  def get(self, remote_path):
    """Get information about a remote file."""
    raise NotImplementedError

  def delete(self, remote_path):
    """Delete a remote file."""
    raise NotImplementedError

  def sign_download_url(self,
                        remote_path,
                        minutes=SIGNED_URL_EXPIRATION_MINUTES):
    """Signs a download URL for a remote file."""
    raise NotImplementedError

  def sign_upload_url(self, remote_path, minutes=SIGNED_URL_EXPIRATION_MINUTES):
    """Signs an upload URL for a remote file."""
    raise NotImplementedError

  def download_signed_url(self, signed_url):
    """Downloads |signed_url|."""
    raise NotImplementedError

  def upload_signed_url(self, data, signed_url):
    """Uploads |data| to |signed_url|."""
    raise NotImplementedError


class GcsProvider(StorageProvider):
  """GCS storage provider."""

  def _chunk_size(self):
    if environment.is_running_on_app_engine():
      # To match App Engine URLFetch's request size limit.
      return 10 * 1024 * 1024  # 10 MiB.

    return None

  def create_bucket(self, name, object_lifecycle, cors):
    """Create a new bucket."""
    project_id = utils.get_application_id()
    request_body = {'name': name}
    if object_lifecycle:
      request_body['lifecycle'] = object_lifecycle

    if cors:
      request_body['cors'] = cors

    client = create_discovery_storage_client()
    try:
      client.buckets().insert(project=project_id, body=request_body).execute()
    except HttpError as e:
      logs.log_warn('Failed to create bucket %s: %s' % (name, e))
      raise

    return True

  def get_bucket(self, name):
    """Get a bucket."""
    client = create_discovery_storage_client()
    try:
      return client.buckets().get(bucket=name).execute()
    except HttpError as e:
      if e.resp.status == 404:
        return None

      raise

  def list_blobs(self, remote_path, recursive=True):
    """List the blobs under the remote path."""
    bucket_name, path = get_bucket_name_and_path(remote_path)

    if path and not path.endswith('/'):
      path += '/'

    client = _storage_client()
    bucket = client.bucket(bucket_name)
    properties = {}

    if recursive:
      delimiter = None
    else:
      delimiter = '/'

    iterator = bucket.list_blobs(prefix=path, delimiter=delimiter)
    for blob in iterator:
      properties['bucket'] = bucket_name
      properties['name'] = blob.name
      properties['updated'] = blob.updated
      properties['size'] = blob.size

      yield properties

    if not recursive:
      # When doing delimiter listings, the "directories" will be in `prefixes`.
      for prefix in iterator.prefixes:
        properties['bucket'] = bucket_name
        properties['name'] = prefix
        yield properties

  def copy_file_from(self, remote_path, local_path):
    """Copy file from a remote path to a local path."""
    client = _storage_client()
    bucket_name, path = get_bucket_name_and_path(remote_path)

    try:
      bucket = client.bucket(bucket_name)
      blob = bucket.blob(path, chunk_size=self._chunk_size())
      blob.download_to_filename(local_path)
    except google.cloud.exceptions.GoogleCloudError:
      logs.log_warn('Failed to copy cloud storage file %s to local file %s.' %
                    (remote_path, local_path))
      raise

    return True

  def copy_file_to(self, local_path_or_handle, remote_path, metadata=None):
    """Copy file from a local path to a remote path."""
    client = _storage_client()
    bucket_name, path = get_bucket_name_and_path(remote_path)

    try:
      bucket = client.bucket(bucket_name)
      blob = bucket.blob(path, chunk_size=self._chunk_size())
      if metadata:
        blob.metadata = metadata

      if isinstance(local_path_or_handle, str):
        blob.upload_from_filename(local_path_or_handle)
      else:
        blob.upload_from_file(local_path_or_handle, rewind=True)

    except google.cloud.exceptions.GoogleCloudError:
      logs.log_warn('Failed to copy local file %s to cloud storage file %s.' %
                    (local_path_or_handle, remote_path))
      raise

    return True

  def copy_blob(self, remote_source, remote_target):
    """Copy a remote file to another remote location."""
    source_bucket_name, source_path = get_bucket_name_and_path(remote_source)
    target_bucket_name, target_path = get_bucket_name_and_path(remote_target)

    client = _storage_client()
    try:
      source_bucket = client.bucket(source_bucket_name)
      source_blob = source_bucket.blob(source_path)
      target_bucket = client.bucket(target_bucket_name)
      source_bucket.copy_blob(source_blob, target_bucket, target_path)
    except google.cloud.exceptions.GoogleCloudError:
      logs.log_warn('Failed to copy cloud storage file %s to cloud storage '
                    'file %s.' % (remote_source, remote_target))
      raise

    return True

  def read_data(self, remote_path):
    """Read the data of a remote file."""
    bucket_name, path = get_bucket_name_and_path(remote_path)

    client = _storage_client()
    try:
      bucket = client.bucket(bucket_name)
      blob = bucket.blob(path, chunk_size=self._chunk_size())
      return blob.download_as_string()
    except google.cloud.exceptions.GoogleCloudError as e:
      if e.code == 404:
        return None

      logs.log_warn('Failed to read cloud storage file %s.' % remote_path)
      raise

  def write_data(self, data, remote_path, metadata=None):
    """Write the data of a remote file."""
    client = _storage_client()
    bucket_name, path = get_bucket_name_and_path(remote_path)

    try:
      bucket = client.bucket(bucket_name)
      blob = bucket.blob(path, chunk_size=self._chunk_size())
      if metadata:
        blob.metadata = metadata
      blob.upload_from_string(data)
    except google.cloud.exceptions.GoogleCloudError:
      logs.log_warn('Failed to write cloud storage file %s.' % remote_path)
      raise

    return True

  def get(self, remote_path):
    """Get information about a remote file."""

    client = create_discovery_storage_client()
    bucket, path = get_bucket_name_and_path(remote_path)
    try:
      return client.objects().get(bucket=bucket, object=path).execute()
    except HttpError as e:
      if e.resp.status == 404:
        return None

      raise

  def delete(self, remote_path):
    """Delete a remote file."""
    client = _storage_client()
    bucket_name, path = get_bucket_name_and_path(remote_path)

    try:
      bucket = client.bucket(bucket_name)
      bucket.delete_blob(path)
    except google.cloud.exceptions.GoogleCloudError:
      logs.log_warn('Failed to delete cloud storage file %s.' % remote_path)
      raise

    return True

  def sign_download_url(self,
                        remote_path,
                        minutes=SIGNED_URL_EXPIRATION_MINUTES):
    """Signs a download URL for a remote file."""
    return _sign_url(remote_path, method='GET', minutes=minutes)

  def sign_upload_url(self, remote_path, minutes=SIGNED_URL_EXPIRATION_MINUTES):
    """Signs an upload URL for a remote file."""
    return _sign_url(remote_path, method='PUT', minutes=minutes)

  def download_signed_url(self, signed_url):
    """Downloads |signed_url|."""
    return _download_url(signed_url)

  def upload_signed_url(self, data, signed_url):
    """Uploads |data| to |signed_url|."""
    requests.put(signed_url, data=data, timeout=HTTP_TIMEOUT_SECONDS)


@retry.wrap(
    retries=DEFAULT_FAIL_RETRIES,
    delay=DEFAULT_FAIL_WAIT,
    function='google_cloud_utils.storage._sign_url')
def _sign_url(remote_path, minutes=SIGNED_URL_EXPIRATION_MINUTES, method='GET'):
  """Returns a signed URL for |remote_path| with |method|."""
  minutes = datetime.timedelta(minutes=minutes)
  bucket_name, object_path = get_bucket_name_and_path(remote_path)
  client = _storage_client()
  bucket = client.bucket(bucket_name)
  blob = bucket.blob(object_path)
  url = blob.generate_signed_url(
      version='v4', expiration=minutes, method=method)
  return url


class FileSystemProvider(StorageProvider):
  """File system backed storage provider."""

  OBJECTS_DIR = 'objects'
  METADATA_DIR = 'metadata'

  def __init__(self, filesystem_dir):
    self.filesystem_dir = os.path.abspath(filesystem_dir)

  def _get_object_properties(self, remote_path):
    """Set local object properties."""
    bucket, path = get_bucket_name_and_path(remote_path)
    fs_path = self.convert_path(remote_path)

    data = {
        'bucket': bucket,
        'name': path,
    }

    if not os.path.isdir(fs_path):
      # These attributes only apply to objects, not directories.
      data.update({
          'updated':
              datetime.datetime.utcfromtimestamp(os.stat(fs_path).st_mtime),
          'size':
              os.path.getsize(fs_path),
          'metadata':
              self._get_metadata(bucket, path),
      })

    return data

  def _get_metadata(self, bucket, path):
    """Get the metadata for a given object."""
    fs_metadata_path = self._fs_path(bucket, path, self.METADATA_DIR)
    if os.path.exists(fs_metadata_path):
      with open(fs_metadata_path) as f:
        return json.load(f)

    return {}

  def _fs_bucket_path(self, bucket):
    """Get the local FS path for the bucket."""
    return os.path.join(self.filesystem_dir, bucket)

  def _fs_objects_dir(self, bucket):
    """Get the local FS path for objects in the bucket."""
    return os.path.join(self._fs_bucket_path(bucket), self.OBJECTS_DIR)

  def _fs_path(self, bucket, path, directory):
    """Get the local object/metadata FS path."""
    return os.path.join(self._fs_bucket_path(bucket), directory, path)

  def _write_metadata(self, remote_path, metadata):
    """Write metadata."""
    if not metadata:
      return

    fs_metadata_path = self.convert_path_for_write(remote_path,
                                                   self.METADATA_DIR)
    with open(fs_metadata_path, 'w') as f:
      json.dump(metadata, f)

  def convert_path(self, remote_path, directory=OBJECTS_DIR):
    """Get the local FS path for the remote path."""
    bucket, path = get_bucket_name_and_path(remote_path)
    return self._fs_path(bucket, path, directory)

  def convert_path_for_write(self, remote_path, directory=OBJECTS_DIR):
    """Get the local FS path for writing to the remote path. Creates any
    intermediate directories if necessary (except for the parent bucket
    directory)."""
    bucket, path = get_bucket_name_and_path(remote_path)
    if not os.path.exists(self._fs_bucket_path(bucket)):
      raise RuntimeError(
          'Bucket {bucket} does not exist.'.format(bucket=bucket))

    fs_path = self._fs_path(bucket, path, directory)
    shell.create_directory(os.path.dirname(fs_path), create_intermediates=True)

    return fs_path

  def create_bucket(self, name, object_lifecycle, cors):
    """Create a new bucket."""
    bucket_path = self._fs_bucket_path(name)
    if os.path.exists(bucket_path):
      return False

    os.makedirs(bucket_path)
    return True

  def get_bucket(self, name):
    """Get a bucket."""
    bucket_path = self._fs_bucket_path(name)
    if not os.path.exists(bucket_path):
      return None

    return {
        'name': name,
    }

  def _list_files_recursive(self, fs_path):
    """List files recursively."""
    for root, _, filenames in shell.walk(fs_path):
      for filename in filenames:
        yield os.path.join(root, filename)

  def _list_files_nonrecursive(self, fs_path):
    """List files non-recursively."""
    for filename in os.listdir(fs_path):
      yield os.path.join(fs_path, filename)

  def list_blobs(self, remote_path, recursive=True):
    """List the blobs under the remote path."""
    bucket, _ = get_bucket_name_and_path(remote_path)
    fs_path = self.convert_path(remote_path)

    if recursive:
      file_paths = self._list_files_recursive(fs_path)
    else:
      file_paths = self._list_files_nonrecursive(fs_path)

    for fs_path in file_paths:
      path = os.path.relpath(fs_path, self._fs_objects_dir(bucket))

      yield self._get_object_properties(
          get_cloud_storage_file_path(bucket, path))

  def copy_file_from(self, remote_path, local_path):
    """Copy file from a remote path to a local path."""
    fs_path = self.convert_path(remote_path)
    return shell.copy_file(fs_path, local_path)

  def copy_file_to(self, local_path_or_handle, remote_path, metadata=None):
    """Copy file from a local path to a remote path."""
    fs_path = self.convert_path_for_write(remote_path)

    if isinstance(local_path_or_handle, str):
      if not shell.copy_file(local_path_or_handle, fs_path):
        return False
    else:
      with open(fs_path, 'wb') as f:
        shutil.copyfileobj(local_path_or_handle, f)

    self._write_metadata(remote_path, metadata)
    return True

  def copy_blob(self, remote_source, remote_target):
    """Copy a remote file to another remote location."""
    fs_source_path = self.convert_path(remote_source)
    fs_target_path = self.convert_path_for_write(remote_target)
    return shell.copy_file(fs_source_path, fs_target_path)

  def read_data(self, remote_path):
    """Read the data of a remote file."""
    fs_path = self.convert_path(remote_path)
    if not os.path.exists(fs_path):
      return None

    with open(fs_path, 'rb') as f:
      return f.read()

  def write_data(self, data, remote_path, metadata=None):
    """Write the data of a remote file."""
    fs_path = self.convert_path_for_write(remote_path)
    if isinstance(data, str):
      data = data.encode()

    with open(fs_path, 'wb') as f:
      f.write(data)

    self._write_metadata(remote_path, metadata)
    return True

  def get(self, remote_path):
    """Get information about a remote file."""
    fs_path = self.convert_path(remote_path)
    if not os.path.exists(fs_path):
      return None

    return self._get_object_properties(remote_path)

  def delete(self, remote_path):
    """Delete a remote file."""
    fs_path = self.convert_path(remote_path)
    shell.remove_file(fs_path)

    fs_metadata_path = self.convert_path(remote_path, self.METADATA_DIR)
    shell.remove_file(fs_metadata_path)
    return True

  def sign_download_url(self,
                        remote_path,
                        minutes=SIGNED_URL_EXPIRATION_MINUTES):
    """Returns remote_path since we are pretending to sign a URL for
    download."""
    del minutes
    return self.convert_path(remote_path)

  def sign_upload_url(self, remote_path, minutes=SIGNED_URL_EXPIRATION_MINUTES):
    """Returns remote_path since we are pretending to sign a URL for
    upload."""
    del minutes
    return self.convert_path(remote_path)

  def download_signed_url(self, signed_url):
    """Downloads |signed_url|."""
    return self.read_data(signed_url)

  def upload_signed_url(self, data, signed_url):
    """Uploads |data| to |signed_url|."""
    return self.write_data(data, signed_url)


class GcsBlobInfo(object):
  """GCS blob info."""

  def __init__(self,
               bucket,
               object_path,
               filename=None,
               size=None,
               legacy_key=None):
    self.bucket = bucket
    self.object_path = object_path

    if filename is not None and size is not None:
      self.filename = filename
      self.size = size
    else:
      gcs_object = get(get_cloud_storage_file_path(bucket, object_path))

      self.filename = gcs_object['metadata'].get(BLOB_FILENAME_METADATA_KEY)
      self.size = int(gcs_object['size'])

    self.legacy_key = legacy_key

  def key(self):
    if self.legacy_key:
      return self.legacy_key

    return self.object_path

  @property
  def gcs_path(self):
    return '/%s/%s' % (self.bucket, self.object_path)

  @staticmethod
  def from_key(key):
    try:
      return GcsBlobInfo(blobs_bucket(), key)
    except Exception:
      logs.log_error('Failed to get blob from key %s.' % key)
      return None

  @staticmethod
  def from_legacy_blob_info(blob_info):
    bucket, path = get_bucket_name_and_path(blob_info.gs_object_name)
    return GcsBlobInfo(bucket, path, blob_info.filename, blob_info.size,
                       blob_info.key.id())


def _provider():
  """Get the current storage provider."""
  # local_buckets_path = environment.get_value('LOCAL_GCS_BUCKETS_PATH')
  # if local_buckets_path:
  #   return FileSystemProvider(local_buckets_path)
  return GcsProvider()


def _create_storage_client_new():
  """Create a storage client."""
  creds, project = credentials.get_default()
  if not project:
    project = utils.get_application_id()

  return gcs.Client(project=project, credentials=creds)


def _storage_client():
  """Get the storage client, creating it if it does not exist."""
  if hasattr(_local, 'client'):
    return _local.client

  _local.client = _create_storage_client_new()
  return _local.client


def get_bucket_name_and_path(cloud_storage_file_path):
  """Return bucket name and path given a full cloud storage path."""
  filtered_path = utils.strip_from_left(cloud_storage_file_path, GS_PREFIX)
  _, bucket_name_and_path = filtered_path.split('/', 1)

  if '/' in bucket_name_and_path:
    bucket_name, path = bucket_name_and_path.split('/', 1)
  else:
    bucket_name = bucket_name_and_path
    path = ''

  return bucket_name, path


def get_cloud_storage_file_path(bucket, path):
  """Get the full GCS file path."""
  return GS_PREFIX + '/' + bucket + '/' + path


def _get_error_reason(http_error):
  """Get error reason from googleapiclient.errors.HttpError."""
  try:
    data = json.loads(http_error.content.decode('utf-8'))
    return data['error']['message']
  except (ValueError, KeyError):
    logs.log_error('Failed to decode error content: %s' % http_error.content)

  return None


@environment.local_noop
def add_single_bucket_iam(storage, iam_policy, role, bucket_name, member):
  """Attempt to add a single bucket IAM. Returns the modified iam policy, or
  None on failure."""
  binding = get_bucket_iam_binding(iam_policy, role)
  binding['members'].append(member)

  result = set_bucket_iam_policy(storage, bucket_name, iam_policy)

  binding['members'].pop()
  return result


@environment.local_noop
def get_bucket_iam_binding(iam_policy, role):
  """Get the binding matching a role, or None."""
  return next((
      binding for binding in iam_policy['bindings'] if binding['role'] == role),
              None)


@environment.local_noop
def get_or_create_bucket_iam_binding(iam_policy, role):
  """Get or create the binding matching a role."""
  binding = get_bucket_iam_binding(iam_policy, role)
  if not binding:
    binding = {'role': role, 'members': []}
    iam_policy['bindings'].append(binding)

  return binding


@environment.local_noop
def remove_bucket_iam_binding(iam_policy, role):
  """Remove existing binding matching the role."""
  iam_policy['bindings'] = [
      binding for binding in iam_policy['bindings'] if binding['role'] != role
  ]


@environment.local_noop
def get_bucket_iam_policy(storage, bucket_name):
  """Get bucket IAM policy."""
  try:
    iam_policy = storage.buckets().getIamPolicy(bucket=bucket_name).execute()
  except HttpError as e:
    logs.log_error('Failed to get IAM policies for %s: %s' % (bucket_name, e))
    return None

  return iam_policy


@environment.local_noop
def set_bucket_iam_policy(client, bucket_name, iam_policy):
  """Set bucket IAM policy."""
  filtered_iam_policy = copy.deepcopy(iam_policy)

  # Bindings returned by getIamPolicy can have duplicates. Remove them or
  # otherwise, setIamPolicy operation fails.
  for binding in filtered_iam_policy['bindings']:
    binding['members'] = sorted(list(set(binding['members'])))

  # Filtering members can cause a binding to have no members. Remove binding
  # or otherwise, setIamPolicy operation fails.
  filtered_iam_policy['bindings'] = [
      b for b in filtered_iam_policy['bindings'] if b['members']
  ]

  try:
    return client.buckets().setIamPolicy(
        bucket=bucket_name, body=filtered_iam_policy).execute()
  except HttpError as e:
    error_reason = _get_error_reason(e)
    if error_reason == 'Invalid argument':
      # Expected error for non-Google emails or groups. Warn about these.
      logs.log_warn('Invalid Google email or group being added to bucket %s.' %
                    bucket_name)
    elif error_reason and 'is of type "group"' in error_reason:
      logs.log_warn('Failed to set IAM policy for %s bucket for a group: %s.' %
                    (bucket_name, error_reason))
    else:
      logs.log_error('Failed to set IAM policies for bucket %s.' % bucket_name)

  return None


def create_bucket_if_needed(bucket_name, object_lifecycle=None, cors=None):
  """Creates a GCS bucket."""
  provider = _provider()
  if provider.get_bucket(bucket_name):
    return True

  if not provider.create_bucket(bucket_name, object_lifecycle, cors):
    return False

  time.sleep(CREATE_BUCKET_DELAY)
  return True


def create_discovery_storage_client():
  """Create a storage client using discovery APIs."""
  return build('storage', 'v1', cache_discovery=False)


def generate_life_cycle_config(action, age=None, num_newer_versions=None):
  """Generate GCS lifecycle management config.

  For the reference, see https://cloud.google.com/storage/docs/lifecycle and
  https://cloud.google.com/storage/docs/managing-lifecycles.
  """
  rule = {}
  rule['action'] = {'type': action}
  rule['condition'] = {}
  if age is not None:
    rule['condition']['age'] = age
  if num_newer_versions is not None:
    rule['condition']['numNewerVersions'] = num_newer_versions

  config = {'rule': [rule]}
  return config


@retry.wrap(
    retries=DEFAULT_FAIL_RETRIES,
    delay=DEFAULT_FAIL_WAIT,
    function='google_cloud_utils.storage.copy_file_from',
    exception_types=[google.cloud.exceptions.GoogleCloudError, ConnectionError])
def copy_file_from(cloud_storage_file_path, local_file_path, use_cache=False):
  """Saves a cloud storage file locally."""
  if use_cache and get_file_from_cache_if_exists(local_file_path):
    logs.log('Copied file %s from local cache.' % cloud_storage_file_path)
    return True

  if not _provider().copy_file_from(cloud_storage_file_path, local_file_path):
    return False

  if use_cache:
    store_file_in_cache(local_file_path)

  return True


@retry.wrap(
    retries=DEFAULT_FAIL_RETRIES,
    delay=DEFAULT_FAIL_WAIT,
    function='google_cloud_utils.storage.copy_file_to',
    exception_types=[google.cloud.exceptions.GoogleCloudError, ConnectionError])
def copy_file_to(local_file_path_or_handle,
                 cloud_storage_file_path,
                 metadata=None):
  """Copy local file to a cloud storage path."""
  if (isinstance(local_file_path_or_handle, str) and
      not os.path.exists(local_file_path_or_handle)):
    logs.log_error('Local file %s not found.' % local_file_path_or_handle)
    return False

  return _provider().copy_file_to(
      local_file_path_or_handle, cloud_storage_file_path, metadata=metadata)


@retry.wrap(
    retries=DEFAULT_FAIL_RETRIES,
    delay=DEFAULT_FAIL_WAIT,
    function='google_cloud_utils.storage.copy_blob',
    exception_types=[google.cloud.exceptions.GoogleCloudError, ConnectionError])
def copy_blob(cloud_storage_source_path, cloud_storage_target_path):
  """Copy two blobs on GCS 'in the cloud' without touching local disk."""
  return _provider().copy_blob(cloud_storage_source_path,
                               cloud_storage_target_path)


@retry.wrap(
    retries=DEFAULT_FAIL_RETRIES,
    delay=DEFAULT_FAIL_WAIT,
    function='google_cloud_utils.storage.delete',
    exception_types=[google.cloud.exceptions.GoogleCloudError, ConnectionError])
def delete(cloud_storage_file_path):
  """Delete a cloud storage file given its path."""
  return _provider().delete(cloud_storage_file_path)


@retry.wrap(
    retries=DEFAULT_FAIL_RETRIES,
    delay=DEFAULT_FAIL_WAIT,
    function='google_cloud_utils.storage.exists')
def exists(cloud_storage_file_path, ignore_errors=False):
  """Return whether if a cloud storage file exists."""
  try:
    return bool(_provider().get(cloud_storage_file_path))
  except HttpError:
    if not ignore_errors:
      logs.log_error('Failed when trying to find cloud storage file %s.' %
                     cloud_storage_file_path)

    return False


@retry.wrap(
    retries=DEFAULT_FAIL_RETRIES,
    delay=DEFAULT_FAIL_WAIT,
    function='google_cloud_utils.storage.last_updated',
    exception_types=[google.cloud.exceptions.GoogleCloudError, ConnectionError])
def last_updated(cloud_storage_file_path):
  """Return last updated value by parsing stats for all blobs under a cloud
  storage path."""
  last_update = None
  for blob in _provider().list_blobs(cloud_storage_file_path):
    if not last_update or blob['updated'] > last_update:
      last_update = blob['updated']
  if last_update:
    # Remove UTC tzinfo to make these comparable.
    last_update = last_update.replace(tzinfo=None)
  return last_update


@retry.wrap(
    retries=DEFAULT_FAIL_RETRIES,
    delay=DEFAULT_FAIL_WAIT,
    function='google_cloud_utils.storage.read_data',
    exception_types=[google.cloud.exceptions.GoogleCloudError, ConnectionError])
def read_data(cloud_storage_file_path):
  """Return content of a cloud storage file."""
  return _provider().read_data(cloud_storage_file_path)


<<<<<<< HEAD
# @retry.wrap(
#     retries=DEFAULT_FAIL_RETRIES,
#     delay=DEFAULT_FAIL_WAIT,
#     function='google_cloud_utils.storage.write_data',
#     exception_type=google.cloud.exceptions.GoogleCloudError)
=======
@retry.wrap(
    retries=DEFAULT_FAIL_RETRIES,
    delay=DEFAULT_FAIL_WAIT,
    function='google_cloud_utils.storage.write_data',
    exception_types=[google.cloud.exceptions.GoogleCloudError, ConnectionError])
>>>>>>> c882963e
def write_data(data, cloud_storage_file_path, metadata=None):
  """Return content of a cloud storage file."""
  return _provider().write_data(
      data, cloud_storage_file_path, metadata=metadata)


@retry.wrap(
    retries=DEFAULT_FAIL_RETRIES,
    delay=DEFAULT_FAIL_WAIT,
    function='google_cloud_utils.storage.get_blobs',
    exception_types=[google.cloud.exceptions.GoogleCloudError, ConnectionError])
def get_blobs(cloud_storage_path, recursive=True):
  """Return blobs under the given cloud storage path."""
  for blob in _provider().list_blobs(cloud_storage_path, recursive=recursive):
    yield blob


@retry.wrap(
    retries=DEFAULT_FAIL_RETRIES,
    delay=DEFAULT_FAIL_WAIT,
    function='google_cloud_utils.storage.list_blobs',
    exception_types=[google.cloud.exceptions.GoogleCloudError, ConnectionError])
def list_blobs(cloud_storage_path, recursive=True):
  """Return blob names under the given cloud storage path."""
  for blob in _provider().list_blobs(cloud_storage_path, recursive=recursive):
    yield blob['name']


def get_download_file_size(cloud_storage_file_path,
                           file_path=None,
                           use_cache=False):
  """Get the download file size of the bucket path."""
  if use_cache and file_path:
    size_from_cache = get_file_size_from_cache_if_exists(file_path)
    if size_from_cache is not None:
      return size_from_cache

  return get_object_size(cloud_storage_file_path)


@utils.timeout(CACHE_TIMEOUT)
def get_file_from_cache_if_exists(file_path,
                                  update_modification_time_on_access=True):
  """Get file from nfs cache if available."""
  cache_file_path = get_cache_file_path(file_path)
  if not cache_file_path or not file_exists_in_cache(cache_file_path):
    # If the file does not exist in cache, bail out.
    return False

  # Fetch cache file size before starting the actual copy.
  cache_file_size = get_cache_file_size_from_metadata(cache_file_path)

  # Copy file from cache to local.
  if not shell.copy_file(cache_file_path, file_path):
    return False

  # Update timestamp to later help with eviction of old files.
  if update_modification_time_on_access:
    update_access_and_modification_timestamp(cache_file_path)

  # Return success or failure based on existence of local file and size
  # comparison.
  return (os.path.exists(file_path) and
          os.path.getsize(file_path) == cache_file_size)


@utils.timeout(CACHE_TIMEOUT)
def get_file_size_from_cache_if_exists(file_path):
  """Get file size from nfs cache if available."""
  cache_file_path = get_cache_file_path(file_path)
  if not cache_file_path or not file_exists_in_cache(cache_file_path):
    # If the file does not exist in cache, bail out.
    return None

  return get_cache_file_size_from_metadata(cache_file_path)


def get_cache_file_path(file_path):
  """Return cache file path given a local file path."""
  # TODO(ochang): Completely remove NFS support.
  if (not environment.get_value('NFS_ROOT') or
      environment.get_value('DISABLE_NFS')):
    return None

  return os.path.join(
      environment.get_value('NFS_ROOT'), CACHE_DIRNAME,
      utils.get_directory_hash_for_path(file_path), os.path.basename(file_path))


def get_cache_file_metadata_path(cache_file_path):
  """Return metadata file path for a cache file."""
  return '%s%s' % (cache_file_path, CACHE_METADATA_FILE_EXTENSION)


def get_cache_file_size_from_metadata(cache_file_path):
  """Return cache file size from metadata file."""
  cache_file_metadata_path = get_cache_file_metadata_path(cache_file_path)
  metadata_content = utils.read_data_from_file(
      cache_file_metadata_path, eval_data=True)

  if not metadata_content or 'size' not in metadata_content:
    return None

  return metadata_content['size']


def write_cache_file_metadata(cache_file_path, file_path):
  """Write cache file metadata."""
  cache_file_metadata_path = get_cache_file_metadata_path(cache_file_path)
  utils.write_data_to_file({
      'size': os.path.getsize(file_path)
  }, cache_file_metadata_path)


def remove_cache_file_and_metadata(cache_file_path):
  """Removes cache file and its metadata."""
  logs.log('Removing cache file %s and its metadata.' % cache_file_path)
  shell.remove_file(get_cache_file_metadata_path(cache_file_path))
  shell.remove_file(cache_file_path)


@retry.wrap(
    retries=DEFAULT_FAIL_RETRIES,
    delay=DEFAULT_FAIL_WAIT,
    function='google_cloud_utils.storage.'
    'update_access_and_modification_timestamp')
def update_access_and_modification_timestamp(file_path):
  os.utime(file_path, None)


@retry.wrap(
    retries=DEFAULT_FAIL_RETRIES,
    delay=DEFAULT_FAIL_WAIT,
    function='google_cloud_utils.storage.file_exists_in_cache')
def file_exists_in_cache(cache_file_path):
  """Returns if the file exists in cache."""
  cache_file_metadata_path = get_cache_file_metadata_path(cache_file_path)
  if not os.path.exists(cache_file_metadata_path):
    return False

  if not os.path.exists(cache_file_path):
    return False

  actual_cache_file_size = os.path.getsize(cache_file_path)
  expected_cache_file_size = get_cache_file_size_from_metadata(cache_file_path)
  return actual_cache_file_size == expected_cache_file_size


@utils.timeout(CACHE_TIMEOUT)
def store_file_in_cache(file_path,
                        cached_files_per_directory_limit=True,
                        force_update=False):
  """Get file from nfs cache if available."""
  if not os.path.exists(file_path):
    logs.log_error(
        'Local file %s does not exist, nothing to store in cache.' % file_path)
    return

  if os.path.getsize(file_path) > CACHE_SIZE_LIMIT:
    logs.log('File %s is too large to store in cache, skipping.' % file_path)
    return

  nfs_root = environment.get_value('NFS_ROOT')
  # TODO(ochang): Completely remove NFS support.
  if not nfs_root or environment.get_value('DISABLE_NFS'):
    # No NFS, nothing to store in cache.
    return

  # If NFS server is not available due to heavy load, skip storage operation
  # altogether as we would fail to store file.
  if not os.path.exists(os.path.join(nfs_root, '.')):  # Use . to iterate mount.
    logs.log_warn('Cache %s not available.' % nfs_root)
    return

  cache_file_path = get_cache_file_path(file_path)
  cache_directory = os.path.dirname(cache_file_path)
  filename = os.path.basename(file_path)

  if not os.path.exists(cache_directory):
    if not shell.create_directory(cache_directory, create_intermediates=True):
      logs.log_error('Failed to create cache directory %s.' % cache_directory)
      return

  # Check if the file already exists in cache.
  if file_exists_in_cache(cache_file_path):
    if not force_update:
      return

    # If we are forcing update, we need to remove current cached file and its
    # metadata.
    remove_cache_file_and_metadata(cache_file_path)

  # Delete old cached files beyond our maximum storage limit.
  if cached_files_per_directory_limit:
    # Get a list of cached files.
    cached_files_list = []
    for cached_filename in os.listdir(cache_directory):
      if cached_filename.endswith(CACHE_METADATA_FILE_EXTENSION):
        continue
      cached_file_path = os.path.join(cache_directory, cached_filename)
      cached_files_list.append(cached_file_path)

    def mtime(file_path):
      return os.stat(file_path).st_mtime

    last_used_cached_files_list = list(
        sorted(cached_files_list, key=mtime, reverse=True))
    for cached_file_path in (
        last_used_cached_files_list[MAX_CACHED_FILES_PER_DIRECTORY - 1:]):
      remove_cache_file_and_metadata(cached_file_path)

  # Start storing the actual file in cache now.
  logs.log('Started storing file %s into cache.' % filename)

  # Fetch lock to store this file. Try only once since if any other bot has
  # started to store it, we don't need to do it ourselves. Just bail out.
  lock_name = 'store:cache_file:%s' % utils.string_hash(cache_file_path)
  if not locks.acquire_lock(
      lock_name, max_hold_seconds=CACHE_LOCK_TIMEOUT, retries=1, by_zone=True):
    logs.log_warn(
        'Unable to fetch lock to update cache file %s, skipping.' % filename)
    return

  # Check if another bot already updated it.
  if file_exists_in_cache(cache_file_path):
    locks.release_lock(lock_name, by_zone=True)
    return

  shell.copy_file(file_path, cache_file_path)
  write_cache_file_metadata(cache_file_path, file_path)
  time.sleep(CACHE_COPY_WAIT_TIME)
  error_occurred = not file_exists_in_cache(cache_file_path)
  locks.release_lock(lock_name, by_zone=True)

  if error_occurred:
    logs.log_error('Failed to store file %s into cache.' % filename)
  else:
    logs.log('Completed storing file %s into cache.' % filename)


# @retry.wrap(#
#     retries=DEFAULT_FAIL_RETRIES,
#     delay=DEFAULT_FAIL_WAIT,
#     function='google_cloud_utils.storage.get')
def get(cloud_storage_file_path):
  """Get GCS object data."""
  return _provider().get(cloud_storage_file_path)


@environment.local_noop
@retry.wrap(
    retries=DEFAULT_FAIL_RETRIES,
    delay=DEFAULT_FAIL_WAIT,
    function='google_cloud_utils.storage.get_acl')
def get_acl(cloud_storage_file_path, entity):
  """Get the access control for a file."""
  client = create_discovery_storage_client()
  bucket, path = get_bucket_name_and_path(cloud_storage_file_path)

  try:
    return client.objectAccessControls().get(
        bucket=bucket, object=path, entity=entity).execute()
  except HttpError as e:
    if e.resp.status == 404:
      return None

    raise


@environment.local_noop
@retry.wrap(
    retries=DEFAULT_FAIL_RETRIES,
    delay=DEFAULT_FAIL_WAIT,
    function='google_cloud_utils.storage.set_acl')
def set_acl(cloud_storage_file_path, entity, role='READER'):
  """Set the access control for a file."""
  client = create_discovery_storage_client()
  bucket, path = get_bucket_name_and_path(cloud_storage_file_path)

  try:
    return client.objectAccessControls().insert(
        bucket=bucket, object=path, body={
            'entity': entity,
            'role': role
        }).execute()
  except HttpError as e:
    if e.resp.status == 404:
      return None

    raise


def get_object_size(cloud_storage_file_path):
  """Get the metadata for a file."""
  gcs_object = get(cloud_storage_file_path)
  if not gcs_object:
    return gcs_object

  return int(gcs_object['size'])


def blobs_bucket():
  """Get the blobs bucket name."""
  # Allow tests to override blobs bucket name safely.
  test_blobs_bucket = environment.get_value('TEST_BLOBS_BUCKET')
  if test_blobs_bucket:
    return test_blobs_bucket

  assert not environment.get_value('PY_UNITTESTS')
  return local_config.ProjectConfig().get('blobs.bucket')


def uworker_io_bucket():
  """Returns the bucket where uworker I/O is done."""
  test_uworker_io_bucket = environment.get_value('TEST_UWORKER_IO_BUCKET')
  if test_uworker_io_bucket:
    return test_uworker_io_bucket

  assert not environment.get_value('PY_UNITTESTS')
  # TODO(metzman): Use local config.
  bucket = environment.get_value('UWORKER_IO_BUCKET')
  if not bucket:
    logs.log_error('UWORKER_IO_BUCKET is not defined.')
  return bucket


@retry.wrap(
    retries=DEFAULT_FAIL_RETRIES,
    delay=DEFAULT_FAIL_WAIT,
<<<<<<< HEAD
    function='google_cloud_utils.storage._download_url',
    exception_type=HttpError)
def _download_url(url):
=======
    function='google_cloud_utils.storage.download_url',
    exception_types=[HttpError])
def download_url(url):
>>>>>>> c882963e
  """Downloads |url| and returns the contents."""
  request = requests.get(url, timeout=HTTP_TIMEOUT_SECONDS)
  if not request.ok:
    raise RuntimeError('Request to %s failed. Code: %d. Reason: %s' %
                       (url, request.status_code, request.reason))
  return request.content


@retry.wrap(
    retries=DEFAULT_FAIL_RETRIES,
    delay=DEFAULT_FAIL_WAIT,
    function='google_cloud_utils.storage.upload_signed_url')
def upload_signed_url(data, url):
  """Uploads data to the |signed_url|."""
  return _provider().upload_signed_url(data, url)


def download_signed_url(url, local_path=None):
  """Returns contents of |url|. Writes to |local_path| if provided."""
  contents = _provider().download_signed_url(url)
  if not local_path:
    return contents
  os.makedirs(os.path.dirname(local_path), exist_ok=True)
  with open(local_path, 'wb') as fp:
    fp.write(contents)
  return contents


def get_signed_upload_url(remote_path, minutes=SIGNED_URL_EXPIRATION_MINUTES):
  """Returns a signed upload URL for |remote_path|. Does not download the
  contents."""
  provider = _provider()
  return provider.sign_upload_url(remote_path, minutes=minutes)


def get_signed_download_url(remote_path, minutes=SIGNED_URL_EXPIRATION_MINUTES):
  """Returns a signed download URL for |remote_path|. Does not download the
  contents."""
  provider = _provider()
  return provider.sign_download_url(remote_path, minutes=minutes)<|MERGE_RESOLUTION|>--- conflicted
+++ resolved
@@ -926,19 +926,11 @@
   return _provider().read_data(cloud_storage_file_path)
 
 
-<<<<<<< HEAD
 # @retry.wrap(
 #     retries=DEFAULT_FAIL_RETRIES,
 #     delay=DEFAULT_FAIL_WAIT,
 #     function='google_cloud_utils.storage.write_data',
-#     exception_type=google.cloud.exceptions.GoogleCloudError)
-=======
-@retry.wrap(
-    retries=DEFAULT_FAIL_RETRIES,
-    delay=DEFAULT_FAIL_WAIT,
-    function='google_cloud_utils.storage.write_data',
-    exception_types=[google.cloud.exceptions.GoogleCloudError, ConnectionError])
->>>>>>> c882963e
+#     exception_types=[google.cloud.exceptions.GoogleCloudError, ConnectionError])
 def write_data(data, cloud_storage_file_path, metadata=None):
   """Return content of a cloud storage file."""
   return _provider().write_data(
@@ -1268,15 +1260,9 @@
 @retry.wrap(
     retries=DEFAULT_FAIL_RETRIES,
     delay=DEFAULT_FAIL_WAIT,
-<<<<<<< HEAD
     function='google_cloud_utils.storage._download_url',
-    exception_type=HttpError)
+    exception_type=[HttpError])
 def _download_url(url):
-=======
-    function='google_cloud_utils.storage.download_url',
-    exception_types=[HttpError])
-def download_url(url):
->>>>>>> c882963e
   """Downloads |url| and returns the contents."""
   request = requests.get(url, timeout=HTTP_TIMEOUT_SECONDS)
   if not request.ok:
